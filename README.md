# SteamDataPipeline

<p align="center">
  <img src="https://img.shields.io/badge/Language-Python-blue?logo=python&logoColor=white" alt="Python" />
  <img src="https://img.shields.io/badge/Steam-API-171A21?logo=steam&logoColor=white" alt="Steam" />
  <img src="https://img.shields.io/badge/Release-v2.0-cyan?logo=rocket&logoColor=white" alt="Release" />
  <img src="https://img.shields.io/github/license/Vyshnav12/dynamic-github-readme-updater" alt="License" />
</p>
<p align="center">
  <img src="https://img.shields.io/badge/AWS-S3-569A31?logo=amazon-s3&logoColor=white" alt="AWS S3" />
  <img src="https://img.shields.io/badge/AWS-EC2-FF9900?logo=amazon-ec2&logoColor=white" alt="AWS EC2" />
  <img src="https://img.shields.io/badge/Docker-2496ED?logo=docker&logoColor=white" alt="Docker" />
  <img src="https://img.shields.io/badge/PostgreSQL-336791?logo=postgresql&logoColor=white" alt="PostgreSQL" />
  <img src="https://img.shields.io/badge/Polars-FF694B?logo=polars&logoColor=white" alt="Polars" />
  <img src="https://img.shields.io/badge/Grafana-F46800?logo=grafana&logoColor=white" alt="Grafana" />
</p>

This project creates a scalable data pipeline that collects and processes data from both Steam and SteamSpy, stores it in AWS S3, and provides tools for data analysis and visualization. This pipeline can be used for analyzing trends in the gaming industry, creating visual dashboards, and more.

## Overview

The SteamDataPipeline integrates multiple components to scrape, store, and analyze data from the Steam platform. The scraper gathers game information and statistics from Steam's API and SteamSpy, then uploads the data to an S3 bucket. The entire process is automated using AWS services, with data processing and visualization implemented using Polars, PostgreSQL, and Grafana respectively.

### Features:
- **Scalable Scraper:** The Steam scraper is designed to handle large amounts of data while complying with API rate limits.
   - **JSON Format:** Data is read from and written to JSON files for ease of use and compatibility.
   - **Retry Logic and Backoff Strategies:** The scraper includes retry logic for handling API failures and rate-limiting.
- **AWS Integration:** Collected data is stored on Amazon S3.
- **Monitoring:** The pipeline utilizes logs to monitor the scraping process and AWS CloudWatch for further insights.
- **Data Processing:** Polars is used for data processing and transformation.
- **Containerization:** Docker is used for containerizing the application, ensuring consistency across environments.
- **Data Storage:** PostgreSQL is used for storing processed data.
- **Data Visualization:** Grafana is connected to the data pipeline to provide real-time insights into the scraped data.
- **Automated Scheduling:** AWS Lambda used to automate the scraper, ensuring data is collected at regular intervals.

## Core Functionality

This pipeline is designed to efficiently scrape and process data from Steam and SteamSpy. It's a heavily modified version of [FronkonGames' Steam Games Scraper](https://github.com/FronkonGames/Steam-Games-Scraper), with significant enhancements for improved performance, scalability, and code readability.

## Technologies Used
- **Python 3.9**: The primary language for the scraper and data processing.
- **AWS S3**: To store the scraped data.
- **AWS EC2**: Used for running the scraper to handle the large Steam dataset.
- **Polars**: Used for data processing and transformation.
- **PostgreSQL**: Used for data storage.
- **Grafana**: Used for visualization.
- **Docker**: Used for containerizing the application.

## Project Structure
```
SteamDataPipeline/
├── src/
│   ├── utils.py                 # Data processing and S3 operations
│   ├── config.py                # Project configuration
│   ├── steam_scraper.py         # Steam API scraping logic
│   └── api.py                   # API interaction functions
├── transformer/                 
│   └── polars_transformer.py    # Polars transformer
├── loader/                      
│   └── postgres_loader.py       # Postgres loader
├── tests/                       
│   ├── test_scraper.py          # Tests for scraper
│   ├── test_utils.py            # Tests for utility functions
│   └── test_api.py              # Tests for API functions
├── data/                        # Scraping output files
├── parquet_tables/              # Parquet files for processed data
├── Dockerfile                   # Dockerfile for Docker container (WIP)
├── docker-compose.yml           # Docker Compose file for container orchestration (WIP)
├── run_pipeline.sh              # Script to run the entire pipeline (WIP)
├── README.md                    # Project documentation
└── requirements.txt             # Required libraries
```

## Data Flow

The current data flow in the pipeline is as follows:

1. Data is scraped from Steam and SteamSpy APIs
2. Scraped data is stored in AWS S3
3. Data is loaded into Polars for processing and transformation
4. Processed data is saved as Parquet files
5. Parquet files are loaded into PostgreSQL
6. Grafana connects to PostgreSQL to visualize the data in real-time dashboards

## Installation

To get started with SteamDataPipeline, you'll need to:

1. Clone the repository:
   ``` bash
    git clone https://github.com/Vyshnav12/SteamDataPipeline.git
   ```

2. Install the required dependencies:
    ``` bash
    pip install -r requirements.txt
    ```

3. Set up your AWS credentials for S3 access. You can do this by either:
   - Setting environment variables: `AWS_ACCESS_KEY_ID` and `AWS_SECRET_ACCESS_KEY`
   - Or by configuring the AWS CLI: `aws configure`

## Running the Scraper

Execute the scraper using:

```bash
python src/steam_scraper.py [arguments]
```
Use the argument `-h` to see all the arguments and their descriptions.

### Example

```bash
python src/steam_scraper.py --sleep 2 --retries 5 --autosave 100 --bucket my-steam-data-bucket
```

This sets a 2-second delay, 5 retries, saves every 100 entries, and uses the 'my-steam-data-bucket' S3 bucket.

### EC2 Background Execution

```bash
nohup python3 src/steam_scraper.py > logs/output.log 2>&1 &
```

Note: Default values are defined in `config.py`.

## Data Processing with Polars

The `transformer/polars_transformer.py` script processes the scraped data using Polars and saves the results as Parquet files.

To run the data transformation:

```bash
python transformer/polars_transformer.py
```

## Loading Data into PostgreSQL

The `loader/postgres_loader.py` script loads the Parquet files into PostgreSQL.

To load the data into PostgreSQL:

```bash
python loader/postgres_loader.py
```

<<<<<<< HEAD
## Testing
=======
Details regarding the use of DBT in this project can be found [here](steam_games_dbt/README.md).

## Docker Containerization

The `Dockerfile` and `docker-compose.yml` files are in the root directory.
>>>>>>> dbf0911b

This project uses Python's built-in `unittest` framework for testing. The tests are located in the `tests/` directory.

### Running Tests

To run all tests, use the following command from the project root directory:

```bash
python -m unittest discover tests
```

To run a specific test file, use:

```bash
python -m unittest tests/test_utils.py
```

Replace `test_utils.py` with the name of the test file you want to run.

## Data Visualization with Grafana

After loading the data into PostgreSQL, a Grafana dashboard can be implemented to provide real-time insights into the scraped Steam data.

<p align="center">
  <img src="assets/grafana-steaminfo.png" alt="Grafana Dashboard" />
</p>

The Grafana dashboard offers interactive visualizations of various metrics and trends from the Steam dataset, allowing for easy analysis and decision-making based on the collected data.

To access the Grafana dashboard:
1. Ensure that PostgreSQL is running and contains the loaded data
2. Start the Grafana server
3. Log in to Grafana and navigate to the Steam Data Pipeline dashboard

For detailed instructions on setting up and using the Grafana dashboard, please refer to the [Grafana Documentation](docs/grafana_setup.md).

## Future Enhancements

I plan to expand SteamDataPipeline with the following features:
- **AWS Lambda Integration**: Lambda functions will be implemented to further automate and scale certain pipeline processes.
- **Additional Data Analysis**: More data analysis features will be added using Polars.

## Contributing

Contributions are welcome! Please feel free to submit a Pull Request.

## Acknowledgment

Special thanks to [Martin Bustos aka FronkonGames](https://github.com/FronkonGames) for providing the foundation that made this project possible.

## License

This project is licensed under the MIT License - see the LICENSE file for details.


<|MERGE_RESOLUTION|>--- conflicted
+++ resolved
@@ -145,33 +145,71 @@
 python loader/postgres_loader.py
 ```
 
-<<<<<<< HEAD
 ## Testing
-=======
-Details regarding the use of DBT in this project can be found [here](steam_games_dbt/README.md).
+
+This project uses Python's built-in `unittest` framework for testing. The tests are located in the `tests/` directory.
+
+### Running Tests
+
+To run all tests, use the following command from the project root directory:
+
+```bash
+python -m unittest discover tests
+```
+
+To run a specific test file, use:
+
+```bash
+python -m unittest tests/test_utils.py
+```
+
+Replace `test_utils.py` with the name of the test file you want to run.
+
+## Data Storage
+
+This project primarily relies on AWS S3 for data storage. However, you can modify the `utils.py` file to enable local storage if needed.
+
+## Data Modeling with DBT
+
+The `steam_games_dbt/` directory contains the DBT project for data modeling. It contains the following:
+
+- **Models:** Located in `steam_games_dbt/models/`, these transform the raw data into more usable formats.
+- **Analyses:** Found in `steam_games_dbt/analyses/`, these provide insights into the data.
+- **Tests:** Located in `steam_games_dbt/tests/`, these ensure data quality and model accuracy.
+
+To run DBT:
+
+```bash
+cd steam_games_dbt
+dbt run
+dbt test
+dbt compile
+```
+
+Details regarding the use of DBT in thisproject can be found [here](steam_games_dbt/README.md).
 
 ## Docker Containerization
 
 The `Dockerfile` and `docker-compose.yml` files are in the root directory.
->>>>>>> dbf0911b
-
-This project uses Python's built-in `unittest` framework for testing. The tests are located in the `tests/` directory.
-
-### Running Tests
-
-To run all tests, use the following command from the project root directory:
-
-```bash
-python -m unittest discover tests
-```
-
-To run a specific test file, use:
-
-```bash
-python -m unittest tests/test_utils.py
-```
-
-Replace `test_utils.py` with the name of the test file you want to run.
+
+### Running the Full Pipeline
+
+To run the entire pipeline automatically:
+
+2. Execute the pipeline:
+   ```bash
+   ./run_pipeline.sh
+   ```
+
+This script builds all Docker images and runs the services in the correct order: Scraper, DuckDB setup, DBT models
+
+For manual execution of individual services:
+
+```bash
+docker-compose run scraper
+docker-compose run duckdb_setup
+docker-compose run dbt
+```
 
 ## Data Visualization with Grafana
 
